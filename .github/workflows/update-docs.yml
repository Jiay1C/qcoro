--- conflicted
+++ resolved
@@ -21,12 +21,7 @@
           python-version: 3.7
       - name: Install dependencies
         run: |
-          python -m pip install --upgrade pip setuptools wheel
-<<<<<<< HEAD
-          python -m pip install mkdocs mkdocs-material mkdocs-section-index mkdocs-include-markdown-plugin mkdocs-macros-plugin
-=======
           python -m pip install -r requirements.txt
->>>>>>> e48d9fc4
       - name: Build
         run: |
           echo "{% extends \"base.html\" %}{% block analytics %}<!-- Matomo -->
